exclude: ^docs

repos:
  - repo: https://github.com/astral-sh/ruff-pre-commit
    rev: v0.0.284
    hooks:
      - id: ruff
        args: [--fix, --ignore, D]

  - repo: https://github.com/psf/black
    rev: 23.7.0
    hooks:
      - id: black
<<<<<<< HEAD
        args: [--line-length, '120']

  - repo: https://github.com/PyCQA/isort
    rev: 5.11.5
    hooks:
      - id: isort
=======
>>>>>>> d3d2ff02

  - repo: https://github.com/pre-commit/pre-commit-hooks
    rev: v4.4.0
    hooks:
      - id: check-case-conflict
      - id: check-symlinks
      - id: check-yaml
      - id: destroyed-symlinks
      - id: end-of-file-fixer
      - id: mixed-line-ending
      - id: trailing-whitespace<|MERGE_RESOLUTION|>--- conflicted
+++ resolved
@@ -11,15 +11,6 @@
     rev: 23.7.0
     hooks:
       - id: black
-<<<<<<< HEAD
-        args: [--line-length, '120']
-
-  - repo: https://github.com/PyCQA/isort
-    rev: 5.11.5
-    hooks:
-      - id: isort
-=======
->>>>>>> d3d2ff02
 
   - repo: https://github.com/pre-commit/pre-commit-hooks
     rev: v4.4.0
