--- conflicted
+++ resolved
@@ -710,17 +710,10 @@
                     rerun_ids.append(fw_id)
         return bad_launch_data
 
-<<<<<<< HEAD
-    def detect_lostruns(self, expiration_secs: int=RUN_EXPIRATION_SECS, fizzle: bool=False,
-                        rerun: bool=False, max_runtime: Optional[int]=None,
-                        min_runtime: Optional[int]=None, refresh: bool=False,
-                        query: Any=None, lost_criterion='most_recent_lost') -> Tuple[List[int], List[int], List[int]]:
-=======
     def detect_lostruns(self, expiration_secs: int = RUN_EXPIRATION_SECS, fizzle: bool = False,
                         rerun: bool = False, max_runtime: Optional[int] = None,
                         min_runtime: Optional[int] = None, refresh: bool = False,
-                        query: Any = None) -> Tuple[List[int], List[int], List[int]]:
->>>>>>> 7630b08b
+                        query: Any = None, lost_criterion = 'most_recent_lost') -> Tuple[Dict, List[int]]:
         """
         Detect lost runs i.e running fireworks that haven't been updated within the specified
         time limit or running firework that has been marked fizzled or completed.
