--- conflicted
+++ resolved
@@ -82,16 +82,9 @@
     FWData().Running_IDs = running_ids_dict
     sleep_time = sleep if sleep else RAPIDFIRE_SLEEP_SECS
     l_dir = launchpad.get_logdir() if launchpad else None
-<<<<<<< HEAD
     l_logger = get_fw_logger('rocket.launcher', l_dir=l_dir, stream_level=loglvl)
     # Record the start time for timeout update
     process_start_time = time.time()
-    rapidfire(launchpad, fworker=fworker, m_dir=None, nlaunches=nlaunches,
-              max_loops=-1, sleep_time=sleep, strm_lvl=loglvl, timeout=timeout,
-              local_redirect=local_redirect)
-
-=======
-    l_logger = get_fw_logger("rocket.launcher", l_dir=l_dir, stream_level=loglvl)
     rapidfire(
         launchpad,
         fworker=fworker,
@@ -103,14 +96,12 @@
         timeout=timeout,
         local_redirect=local_redirect,
     )
->>>>>>> 122291b3
     while nlaunches == 0:
         time.sleep(1.5)  # wait for LaunchPad to be initialized
         launch_ids = FWData().Running_IDs.values()
         live_ids = list(set(launch_ids) - {None})
         if len(live_ids) > 0:
             # Some other sub jobs are still running
-<<<<<<< HEAD
 
             # Update the timeout according to the already elapsed time
             time_elapsed = time.time() - process_start_time
@@ -125,14 +116,6 @@
             log_multi(l_logger, 'Sleeping for {} secs before resubmit sub job'.format(sleep_time))
             time.sleep(sleep_time)
             log_multi(l_logger, 'Resubmit sub job')
-
-            rapidfire(launchpad, fworker=fworker, m_dir=None, nlaunches=nlaunches,
-                      max_loops=-1, sleep_time=sleep, strm_lvl=loglvl, timeout=timeout_left,
-                      local_redirect=local_redirect)
-=======
-            log_multi(l_logger, f"Sleeping for {sleep_time} secs before resubmit sub job")
-            time.sleep(sleep_time)
-            log_multi(l_logger, "Resubmit sub job")
             rapidfire(
                 launchpad,
                 fworker=fworker,
@@ -144,7 +127,6 @@
                 timeout=timeout,
                 local_redirect=local_redirect,
             )
->>>>>>> 122291b3
         else:
             break
     log_multi(l_logger, "Sub job finished")
